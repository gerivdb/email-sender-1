<<<<<<< HEAD
---
=======
>>>>>>> 5c16dfe7
name: Go Quality

on:
  push:
<<<<<<< HEAD
    branches: [main]
  pull_request:
    branches: [main]
=======
    branches: [ main ]
  pull_request:
    branches: [ main ]
>>>>>>> 5c16dfe7

jobs:
  quality:
    name: "Validation du code Go"
    runs-on: ubuntu-latest
    steps:
      - uses: actions/checkout@v3
      - uses: actions/setup-go@v4
        with:
          go-version: '1.21'
      - name: Installation des outils
        run: |
          go install github.com/golangci/golangci-lint/cmd/golangci-lint@latest
          go install golang.org/x/tools/cmd/goimports@latest
          go install mvdan.cc/gofumpt@latest
          go install github.com/securego/gosec/v2/cmd/gosec@latest
      - name: Formatage et imports
        run: |
          gofumpt -l -w .
          goimports -w .
      - name: Verifications
        run: |
          go mod tidy
          go vet ./...
          golangci-lint run
          gosec ./...
      - name: Build verification
        run: go build -o /dev/null<|MERGE_RESOLUTION|>--- conflicted
+++ resolved
@@ -1,20 +1,10 @@
-<<<<<<< HEAD
----
-=======
->>>>>>> 5c16dfe7
 name: Go Quality
 
 on:
   push:
-<<<<<<< HEAD
-    branches: [main]
-  pull_request:
-    branches: [main]
-=======
     branches: [ main ]
   pull_request:
     branches: [ main ]
->>>>>>> 5c16dfe7
 
 jobs:
   quality:
