name: Go Quality

on:
  push:
    branches: [ main ]
  pull_request:
    branches: [ main ]

jobs:
  quality:
    name: "Validation du code Go"
    runs-on: ubuntu-latest
    steps:
<<<<<<< HEAD
      - uses: actions/checkout@v3
=======
      - uses: actions/checkout@v4
>>>>>>> e32f3b35
      - uses: actions/setup-go@v4
        with:
          go-version: '1.21'
      - name: Installation des outils
        run: |
          go install github.com/golangci/golangci-lint/cmd/golangci-lint@latest
          go install golang.org/x/tools/cmd/goimports@latest
          go install mvdan.cc/gofumpt@latest
          go install github.com/securego/gosec/v2/cmd/gosec@latest
      - name: Formatage et imports
        run: |
          gofumpt -l -w .
          goimports -w .
      - name: Verifications
        run: |
          go mod tidy
          go vet ./...
          golangci-lint run
          gosec ./...
      - name: Build verification
        run: go build -o /dev/null<|MERGE_RESOLUTION|>--- conflicted
+++ resolved
@@ -11,11 +11,7 @@
     name: "Validation du code Go"
     runs-on: ubuntu-latest
     steps:
-<<<<<<< HEAD
-      - uses: actions/checkout@v3
-=======
       - uses: actions/checkout@v4
->>>>>>> e32f3b35
       - uses: actions/setup-go@v4
         with:
           go-version: '1.21'
