// development/hooks/commit-interceptor/config.go
package commitinterceptor

import (
	"encoding/json"
	"fmt"
	"os"
	"path/filepath"
)

// Config represents the configuration for the commit interceptor
type Config struct {
	Server               ServerConfig  `json:"server"`
	Git                  GitConfig     `json:"git"`
	Routing              RoutingConfig `json:"routing"`
	NotificationsEnabled bool          `json:"notifications_enabled"`
	Webhooks             WebhookConfig `json:"webhooks"`
	Logging              LoggingConfig `json:"logging"`
	TestMode             bool          `json:"test_mode"` // Nouvelle option pour mode test
}

// ServerConfig contains server-specific configuration
type ServerConfig struct {
	Port            int    `json:"port"`
	Host            string `json:"host"`
	ReadTimeout     int    `json:"read_timeout"`
	WriteTimeout    int    `json:"write_timeout"`
	ShutdownTimeout int    `json:"shutdown_timeout"`
}

// GitConfig contains Git-specific configuration
type GitConfig struct {
	DefaultBranch     string   `json:"default_branch"`
	ProtectedBranches []string `json:"protected_branches"`
	RemoteName        string   `json:"remote_name"`
	AutoFetch         bool     `json:"auto_fetch"`
}

// RoutingConfig contains routing rules configuration
type RoutingConfig struct {
<<<<<<< HEAD
	Rules            map[string]RoutingRule `json:"rules"`
	DefaultStrategy  string                 `json:"default_strategy"`
	ConflictStrategy string                 `json:"conflict_strategy"`
	AutoMergeEnabled bool                   `json:"auto_merge_enabled"`
=======
	Rules			map[string]RoutingRule	`json:"rules"`
	DefaultStrategy		string			`json:"default_strategy"`
	ConflictStrategy	string			`json:"conflict_strategy"`
	AutoMergeEnabled	bool			`json:"auto_merge_enabled"`
	CriticalFilePatterns	[]string		`json:"critical_file_patterns,omitempty"`
>>>>>>> 5190d890
}

// RoutingRule defines how specific types of commits should be routed
type RoutingRule struct {
	Patterns      []string `json:"patterns"`
	TargetBranch  string   `json:"target_branch"`
	CreateBranch  bool     `json:"create_branch"`
	MergeStrategy string   `json:"merge_strategy"`
	Priority      string   `json:"priority"`
}

// WebhookConfig contains webhook configuration
type WebhookConfig struct {
	Enabled    bool              `json:"enabled"`
	Endpoints  map[string]string `json:"endpoints"`
	AuthTokens map[string]string `json:"auth_tokens"`
	Timeout    int               `json:"timeout"`
}

// LoggingConfig contains logging configuration
type LoggingConfig struct {
	Level      string `json:"level"`
	Format     string `json:"format"`
	OutputFile string `json:"output_file"`
}

// LoadConfig loads configuration from file or environment
func LoadConfig() *Config {
	config := getDefaultConfig()

	// Try to load from config file
	configFile := getConfigFilePath()
	if _, err := os.Stat(configFile); err == nil {
		if err := loadConfigFromFile(config, configFile); err != nil {
			fmt.Printf("Warning: Failed to load config from file: %v\n", err)
		}
	}

	// Override with environment variables
	loadConfigFromEnv(config)

	return config
}

// getDefaultConfig returns default configuration values
func getDefaultConfig() *Config {
	return &Config{
		Server: ServerConfig{
			Port:            8080,
			Host:            "0.0.0.0",
			ReadTimeout:     15,
			WriteTimeout:    15,
			ShutdownTimeout: 30,
		},
		Git: GitConfig{
			DefaultBranch:     "main",
			ProtectedBranches: []string{"main", "master", "production"},
			RemoteName:        "origin",
			AutoFetch:         true,
		},
		Routing: RoutingConfig{
			Rules: map[string]RoutingRule{
				"feature": {
					Patterns:      []string{"feat:", "feature:", "add:"},
					TargetBranch:  "feature/*",
					CreateBranch:  true,
					MergeStrategy: "manual",
					Priority:      "medium",
				},
				"fix": {
					Patterns:      []string{"fix:", "bug:", "hotfix:"},
					TargetBranch:  "hotfix/*",
					CreateBranch:  true,
					MergeStrategy: "manual",
					Priority:      "high",
				},
				"refactor": {
					Patterns:      []string{"refactor:", "clean:", "optimize:"},
					TargetBranch:  "develop",
					CreateBranch:  false,
					MergeStrategy: "auto",
					Priority:      "medium",
				},
				"docs": {
					Patterns:      []string{"docs:", "doc:", "documentation:"},
					TargetBranch:  "develop",
					CreateBranch:  false,
					MergeStrategy: "auto",
					Priority:      "low",
				},
			},
			DefaultStrategy:  "manual",
			ConflictStrategy: "abort",
			AutoMergeEnabled: false,
		},
		NotificationsEnabled: false,
		Webhooks: WebhookConfig{
			Enabled:    false,
			Endpoints:  make(map[string]string),
			AuthTokens: make(map[string]string),
			Timeout:    30,
		},
		Logging: LoggingConfig{
			Level:      "info",
			Format:     "json",
			OutputFile: "",
		},
		TestMode: false, // Mode test désactivé par défaut
	}
}

// getConfigFilePath returns the path to the configuration file
func getConfigFilePath() string {
	// Check for config file in current directory first
	configPaths := []string{
		"config/branching-auto.json",
		"branching-auto.json",
		"/etc/branching-auto/config.json",
	}

	for _, path := range configPaths {
		if _, err := os.Stat(path); err == nil {
			return path
		}
	}

	// Default to current directory
	return "branching-auto.json"
}

// loadConfigFromFile loads configuration from a JSON file
func loadConfigFromFile(config *Config, filename string) error {
	file, err := os.Open(filename)
	if err != nil {
		return fmt.Errorf("failed to open config file: %w", err)
	}
	defer file.Close()

	decoder := json.NewDecoder(file)
	if err := decoder.Decode(config); err != nil {
		return fmt.Errorf("failed to decode config JSON: %w", err)
	}

	return nil
}

// loadConfigFromEnv loads configuration from environment variables
func loadConfigFromEnv(config *Config) {
	// Server configuration
	if port := os.Getenv("COMMIT_INTERCEPTOR_PORT"); port != "" {
		// Convert string to int if needed
		config.Server.Port = 8080 // Default fallback
	}

	if host := os.Getenv("COMMIT_INTERCEPTOR_HOST"); host != "" {
		config.Server.Host = host
	}

	// Git configuration
	if defaultBranch := os.Getenv("GIT_DEFAULT_BRANCH"); defaultBranch != "" {
		config.Git.DefaultBranch = defaultBranch
	}

	if remoteName := os.Getenv("GIT_REMOTE_NAME"); remoteName != "" {
		config.Git.RemoteName = remoteName
	}

	// Webhook configuration
	if webhookUrl := os.Getenv("WEBHOOK_URL"); webhookUrl != "" {
		config.Webhooks.Enabled = true
		config.Webhooks.Endpoints["default"] = webhookUrl
	}

	if authToken := os.Getenv("WEBHOOK_AUTH_TOKEN"); authToken != "" {
		config.Webhooks.AuthTokens["default"] = authToken
	}

	// Logging configuration
	if logLevel := os.Getenv("LOG_LEVEL"); logLevel != "" {
		config.Logging.Level = logLevel
	}

	if logFile := os.Getenv("LOG_FILE"); logFile != "" {
		config.Logging.OutputFile = logFile
	}

	// Mode test
	if testMode := os.Getenv("TEST_MODE"); testMode == "true" {
		config.TestMode = true
	}
}

// SaveConfig saves the current configuration to file
func (c *Config) SaveConfig(filename string) error {
	// Create directory if it doesn't exist
	dir := filepath.Dir(filename)
	if err := os.MkdirAll(dir, 0755); err != nil {
		return fmt.Errorf("failed to create config directory: %w", err)
	}

	file, err := os.Create(filename)
	if err != nil {
		return fmt.Errorf("failed to create config file: %w", err)
	}
	defer file.Close()

	encoder := json.NewEncoder(file)
	encoder.SetIndent("", "  ")
	if err := encoder.Encode(c); err != nil {
		return fmt.Errorf("failed to encode config JSON: %w", err)
	}

	return nil
}

// ValidateConfig validates the configuration
func (c *Config) ValidateConfig() error {
	if c.Server.Port <= 0 || c.Server.Port > 65535 {
		return fmt.Errorf("invalid server port: %d", c.Server.Port)
	}

	if c.Git.DefaultBranch == "" {
		return fmt.Errorf("default branch cannot be empty")
	}

	if c.Git.RemoteName == "" {
		return fmt.Errorf("remote name cannot be empty")
	}

	validLogLevels := map[string]bool{
		"debug": true, "info": true, "warn": true, "error": true,
	}
	if !validLogLevels[c.Logging.Level] {
		return fmt.Errorf("invalid log level: %s", c.Logging.Level)
	}

	return nil
}

// GetRoutingRule returns the routing rule for a given change type
func (c *Config) GetRoutingRule(changeType string) (RoutingRule, bool) {
	rule, exists := c.Routing.Rules[changeType]
	return rule, exists
}<|MERGE_RESOLUTION|>--- conflicted
+++ resolved
@@ -38,18 +38,11 @@
 
 // RoutingConfig contains routing rules configuration
 type RoutingConfig struct {
-<<<<<<< HEAD
-	Rules            map[string]RoutingRule `json:"rules"`
-	DefaultStrategy  string                 `json:"default_strategy"`
-	ConflictStrategy string                 `json:"conflict_strategy"`
-	AutoMergeEnabled bool                   `json:"auto_merge_enabled"`
-=======
-	Rules			map[string]RoutingRule	`json:"rules"`
-	DefaultStrategy		string			`json:"default_strategy"`
-	ConflictStrategy	string			`json:"conflict_strategy"`
-	AutoMergeEnabled	bool			`json:"auto_merge_enabled"`
-	CriticalFilePatterns	[]string		`json:"critical_file_patterns,omitempty"`
->>>>>>> 5190d890
+	Rules                map[string]RoutingRule `json:"rules"`
+	DefaultStrategy      string                 `json:"default_strategy"`
+	ConflictStrategy     string                 `json:"conflict_strategy"`
+	AutoMergeEnabled     bool                   `json:"auto_merge_enabled"`
+	CriticalFilePatterns []string               `json:"critical_file_patterns,omitempty"`
 }
 
 // RoutingRule defines how specific types of commits should be routed
@@ -246,7 +239,7 @@
 func (c *Config) SaveConfig(filename string) error {
 	// Create directory if it doesn't exist
 	dir := filepath.Dir(filename)
-	if err := os.MkdirAll(dir, 0755); err != nil {
+	if err := os.MkdirAll(dir, 0o755); err != nil {
 		return fmt.Errorf("failed to create config directory: %w", err)
 	}
 
