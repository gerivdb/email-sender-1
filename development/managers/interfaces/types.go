package interfaces

import (
	"time"
)

// Status constants pour les managers
const (
	StatusStarting = "starting"
	StatusError    = "error"
	StatusRunning  = "running"
	StatusStopping = "stopping"
	StatusStopped  = "stopped"
)

// ManagerStatus représente l'état d'un manager
type ManagerStatus string

// DependencyConflict représente un conflit de dépendance
type DependencyConflict struct {
	Type             string   `json:"type"`
	Description      string   `json:"description"`
	ConflictType     string   `json:"conflict_type"`
	AffectedPackages []string `json:"affected_packages"`
	Source           string   `json:"source"`
	PackageManager   string   `json:"package_manager"`
}

// DependencyMetadata représente les métadonnées d'une dépendance
type DependencyMetadata struct {
	Name            string            `json:"name"`
	Version         string            `json:"version"`
	Repository      string            `json:"repository"`
	License         string            `json:"license"`
	Vulnerabilities []Vulnerability   `json:"vulnerabilities"`
	Description     string            `json:"description,omitempty"` // Added Description
	LastUpdated     time.Time         `json:"last_updated"`
	Dependencies    []string          `json:"dependencies"`
	Tags            map[string]string `json:"tags"`
	Attributes      map[string]string `json:"attributes,omitempty"`
	UpdatedAt       time.Time         `json:"updated_at"`
<<<<<<< HEAD
	Type            string            `json:"type,omitempty"`
	Direct          bool              `json:"direct,omitempty"`
	Required        bool              `json:"required,omitempty"`
	Source          string            `json:"source,omitempty"`
	PackageManager  string            `json:"package_manager,omitempty"`
	CreatedAt       time.Time         `json:"created_at,omitempty"` // Added CreatedAt
=======
	// Nouveaux champs requis
	Type           string `json:"type"`
	Direct         bool   `json:"direct"`
	Required       bool   `json:"required"`
	Source         string `json:"source"`
	PackageManager string `json:"package_manager"`
>>>>>>> 692c0cdc
}

// Vulnerability représente une vulnérabilité de sécurité
type Vulnerability struct {
	ID          string    `json:"id,omitempty"`           // Added
	PackageName string    `json:"package_name,omitempty"` // Added
	Version     string    `json:"version,omitempty"`      // Added
	Severity    string    `json:"severity"`
	Description string    `json:"description"`
	CVEIDs      []string  `json:"cve_ids,omitempty"`
	FixedIn     []string  `json:"fixed_in,omitempty"`     // Added, can be multiple versions
	CVSS        float64   `json:"cvss,omitempty"`         // Added
	PublishedAt time.Time `json:"published_at,omitempty"` // Added
}

// SystemMetrics for monitoring (updated as per plan)
type SystemMetrics struct {
	CPUUsage    float64           `json:"cpu_usage_percent"`
	MemoryUsage float64           `json:"memory_usage_percent"`
	DiskUsage   map[string]float64 `json:"disk_usage_percent,omitempty"`
	NetworkIO   map[string]int64  `json:"network_io_bytes,omitempty"`
	Timestamp   time.Time         `json:"timestamp"`
}

// VulnerabilityReport pour les analyses de sécurité
type VulnerabilityReport struct {
	Timestamp         time.Time       `json:"timestamp"`
	Vulnerabilities   []Vulnerability `json:"vulnerabilities"`
	Summary           string          `json:"summary,omitempty"`
	TotalScanned      int             `json:"total_scanned"`
	CriticalCount     int             `json:"critical_count"`
	HighCount         int             `json:"high_count"`
	MediumCount       int             `json:"medium_count"`
	LowCount          int             `json:"low_count"`
}

// VulnerabilityInfo details d'une vulnérabilité - This might be redundant if Vulnerability struct is comprehensive
type VulnerabilityInfo struct {
	Severity    string   `json:"severity"`
	Description string   `json:"description"`
	CVEIDs      []string `json:"cve_ids,omitempty"`
}

// OperationMetrics for monitoring (updated as per plan)
type OperationMetrics struct {
<<<<<<< HEAD
	OperationName string                 `json:"operation_name"`
	DurationMs    int64                  `json:"duration_ms"`
	Success       bool                   `json:"success"`
	ErrorCount    int                    `json:"error_count,omitempty"`
	Timestamp     time.Time              `json:"timestamp"`
	Details       map[string]interface{} `json:"details,omitempty"`
	Tags          map[string]string      `json:"tags,omitempty"`
}

// ManagerStatus defines the operational status of a manager.
type ManagerStatus string

const (
	StatusStarting ManagerStatus = "starting"
	StatusRunning  ManagerStatus = "running"
	StatusStopping ManagerStatus = "stopping"
	StatusStopped  ManagerStatus = "stopped"
	StatusError    ManagerStatus = "error"
	StatusUnknown  ManagerStatus = "unknown"
)

// DependencyConflict represents a conflict between dependencies.
type DependencyConflict struct {
	Type        string `json:"type"`
	Description string `json:"description"`
	Path        string `json:"path,omitempty"`
	Version     string `json:"version,omitempty"`
	Resolution  string `json:"resolution,omitempty"`
}

// IntegrationHealthStatus defines the health status of an integrated manager or system.
type IntegrationHealthStatus struct {
	Healthy     bool              `json:"healthy"`
	Message     string            `json:"message,omitempty"`
	Error       string            `json:"error,omitempty"`
	LastChecked time.Time         `json:"last_checked,omitempty"`
	Details     map[string]string `json:"details,omitempty"`
	Overall   string            `json:"overall_status,omitempty"`
	Managers  map[string]string `json:"manager_statuses,omitempty"`
}

// DeploymentReadiness defines the readiness status for a deployment.
type DeploymentReadiness struct {
	Compatible        bool              `json:"compatible"`
	TargetPlatforms   []string          `json:"target_platforms,omitempty"`
	BlockingIssues    []string          `json:"blocking_issues,omitempty"`
	Recommendations   []string          `json:"recommendations,omitempty"`
	Details           map[string]string `json:"details,omitempty"`
	Timestamp         time.Time         `json:"timestamp"`
	Environment       string            `json:"environment,omitempty"` // Added from local manager_interfaces
	Ready             bool              `json:"ready"`                 // Added from local manager_interfaces
}

// ArtifactMetadata defines metadata for a build artifact.
type ArtifactMetadata struct {
	Name         string    `json:"name"`
	Version      string    `json:"version"`
	BuildDate    time.Time `json:"build_date"`
	Checksum     string    `json:"checksum"`
	Path         string    `json:"path,omitempty"`
	Size         int64     `json:"size,omitempty"`
	Dependencies []string  `json:"dependencies,omitempty"` // List of dependency names/versions
}
=======
	OperationName string        `json:"operation_name"`
	StartTime     time.Time     `json:"start_time"`
	Duration      time.Duration `json:"duration"`
	Status        string        `json:"status"`
	ErrorMessage  string        `json:"error_message,omitempty"`
}

// DependencyAnalysis résultat de l'analyse des dépendances
type DependencyAnalysis struct {
	ProjectPath         string                  `json:"project_path"`
	TotalDependencies    int                    `json:"total_dependencies"`
	DirectDependencies   []DependencyMetadata    `json:"direct_dependencies"`
	TransitiveDependencies []DependencyMetadata  `json:"transitive_dependencies"`
	Conflicts           []DependencyConflict    `json:"conflicts"`
	Vulnerabilities     []Vulnerability         `json:"vulnerabilities"`
	AnalyzedAt          time.Time               `json:"analyzed_at"`
}

// ResolutionResult résultat de la résolution de dépendances
type ResolutionResult struct {
	Success           bool                   `json:"success"`
	ResolvedPackages  []ResolvedPackage      `json:"resolved_packages"`
	Conflicts         []DependencyConflict   `json:"conflicts"`
	Errors            []string               `json:"errors"`
	ResolutionTime    time.Duration          `json:"resolution_time"`
}

// ResolvedPackage package résolu
type ResolvedPackage struct {
	Name             string                 `json:"name"`
	Version          string                 `json:"version"`
	Source           string                 `json:"source"`
	Dependencies     []string               `json:"dependencies"`
	Metadata         map[string]interface{} `json:"metadata"`
}

// DependencyUpdate mise à jour de dépendance disponible
type DependencyUpdate struct {
	Name            string `json:"name"`
	CurrentVersion  string `json:"current_version"`
	LatestVersion   string `json:"latest_version"`
	UpdateType      string `json:"update_type"` // major, minor, patch
	BreakingChange  bool   `json:"breaking_change"`
}

// ValidationResult résultat de validation des dépendances
type ValidationResult struct {
	Valid            bool     `json:"valid"`
	Errors           []string `json:"errors"`
	Warnings         []string `json:"warnings"`
	MissingPackages  []string `json:"missing_packages"`
	ValidatedAt      time.Time `json:"validated_at"`
}

// ===== PHASE 3 TYPES =====

// ===== EMAIL MANAGER TYPES =====

// Email représente un email à envoyer
type Email struct {
	ID          string            `json:"id"`
	From        string            `json:"from"`
	To          []string          `json:"to"`
	CC          []string          `json:"cc,omitempty"`
	BCC         []string          `json:"bcc,omitempty"`
	Subject     string            `json:"subject"`
	Body        string            `json:"body"`
	HTMLBody    string            `json:"html_body,omitempty"`
	Attachments []*Attachment     `json:"attachments,omitempty"`
	Headers     map[string]string `json:"headers,omitempty"`
	Priority    EmailPriority     `json:"priority"`
	TemplateID  string            `json:"template_id,omitempty"`
	TemplateData map[string]interface{} `json:"template_data,omitempty"`
	ScheduledAt time.Time         `json:"scheduled_at,omitempty"`
	Status      EmailStatus       `json:"status"`
	CreatedAt   time.Time         `json:"created_at"`
	SentAt      *time.Time        `json:"sent_at,omitempty"`
	RetryCount  int               `json:"retry_count"`
	LastError   string            `json:"last_error,omitempty"`
}

// EmailTemplate représente un template d'email
type EmailTemplate struct {
	ID          string            `json:"id"`
	Name        string            `json:"name"`
	Subject     string            `json:"subject"`
	Body        string            `json:"body"`
	HTMLBody    string            `json:"html_body,omitempty"`
	Variables   []string          `json:"variables"`
	Category    string            `json:"category"`
	Description string            `json:"description"`
	IsActive    bool              `json:"is_active"`
	CreatedAt   time.Time         `json:"created_at"`
	UpdatedAt   time.Time         `json:"updated_at"`
}

// Attachment représente une pièce jointe
type Attachment struct {
	Filename    string `json:"filename"`
	Content     []byte `json:"content"`
	ContentType string `json:"content_type"`
	Size        int64  `json:"size"`
}

// QueueStatus représente le statut de la file d'attente
type QueueStatus struct {
	Size      int                `json:"size"`
	Status    QueueState         `json:"status"`
	Processing int               `json:"processing"`
	Failed    int                `json:"failed"`
	Retries   int                `json:"retries"`
	LastProcessed *time.Time     `json:"last_processed,omitempty"`
	Stats     *QueueStats        `json:"stats,omitempty"`
}

// QueueStats représente les statistiques de la file
type QueueStats struct {
	TotalProcessed int     `json:"total_processed"`
	TotalFailed    int     `json:"total_failed"`
	AverageProcessingTime float64 `json:"average_processing_time"`
	SuccessRate    float64 `json:"success_rate"`
}

// EmailStats représente les statistiques d'emails
type EmailStats struct {
	TotalSent     int     `json:"total_sent"`
	TotalFailed   int     `json:"total_failed"`
	TotalOpened   int     `json:"total_opened"`
	TotalClicked  int     `json:"total_clicked"`
	OpenRate      float64 `json:"open_rate"`
	ClickRate     float64 `json:"click_rate"`
	BounceRate    float64 `json:"bounce_rate"`
	DeliveryRate  float64 `json:"delivery_rate"`
	DateRange     DateRange `json:"date_range"`
}

// DeliveryReport représente un rapport de livraison
type DeliveryReport struct {
	EmailID     string      `json:"email_id"`
	Status      EmailStatus `json:"status"`
	DeliveredAt *time.Time  `json:"delivered_at,omitempty"`
	OpenedAt    *time.Time  `json:"opened_at,omitempty"`
	ClickedAt   *time.Time  `json:"clicked_at,omitempty"`
	BouncedAt   *time.Time  `json:"bounced_at,omitempty"`
	BounceReason string     `json:"bounce_reason,omitempty"`
	Events      []*EmailEvent `json:"events"`
}

// EmailEvent représente un événement d'email
type EmailEvent struct {
	Type      EmailEventType `json:"type"`
	Timestamp time.Time      `json:"timestamp"`
	Data      map[string]interface{} `json:"data,omitempty"`
}

// ===== NOTIFICATION MANAGER TYPES =====

// Notification représente une notification
type Notification struct {
	ID          string                 `json:"id"`
	Title       string                 `json:"title"`
	Message     string                 `json:"message"`
	Channels    []string               `json:"channels"`
	Priority    NotificationPriority   `json:"priority"`
	Type        NotificationType       `json:"type"`
	Data        map[string]interface{} `json:"data,omitempty"`
	Recipients  []string               `json:"recipients"`
	ScheduledAt *time.Time             `json:"scheduled_at,omitempty"`
	Status      NotificationStatus     `json:"status"`
	CreatedAt   time.Time              `json:"created_at"`
	SentAt      *time.Time             `json:"sent_at,omitempty"`
	RetryCount  int                    `json:"retry_count"`
	LastError   string                 `json:"last_error,omitempty"`
}

// NotificationChannel représente un canal de notification
type NotificationChannel struct {
	ID          string                 `json:"id"`
	Name        string                 `json:"name"`
	Type        ChannelType            `json:"type"`
	Config      map[string]interface{} `json:"config"`
	IsActive    bool                   `json:"is_active"`
	Description string                 `json:"description"`
	CreatedAt   time.Time              `json:"created_at"`
	UpdatedAt   time.Time              `json:"updated_at"`
	LastUsed    *time.Time             `json:"last_used,omitempty"`
}

// Alert représente une alerte
type Alert struct {
	ID          string                 `json:"id"`
	Name        string                 `json:"name"`
	Description string                 `json:"description"`
	Conditions  []*AlertCondition      `json:"conditions"`
	Actions     []*AlertAction         `json:"actions"`
	IsActive    bool                   `json:"is_active"`
	Severity    AlertSeverity          `json:"severity"`
	CreatedAt   time.Time              `json:"created_at"`
	UpdatedAt   time.Time              `json:"updated_at"`
	LastTriggered *time.Time           `json:"last_triggered,omitempty"`
}

// AlertCondition représente une condition d'alerte
type AlertCondition struct {
	Type      string      `json:"type"`
	Operator  string      `json:"operator"`
	Value     interface{} `json:"value"`
	Threshold interface{} `json:"threshold,omitempty"`
}

// AlertAction représente une action d'alerte
type AlertAction struct {
	Type     string                 `json:"type"`
	Channels []string               `json:"channels"`
	Template string                 `json:"template,omitempty"`
	Data     map[string]interface{} `json:"data,omitempty"`
}

// AlertEvent représente un événement d'alerte
type AlertEvent struct {
	ID          string                 `json:"id"`
	AlertID     string                 `json:"alert_id"`
	Type        AlertEventType         `json:"type"`
	Timestamp   time.Time              `json:"timestamp"`
	Data        map[string]interface{} `json:"data,omitempty"`
	Resolved    bool                   `json:"resolved"`
	ResolvedAt  *time.Time             `json:"resolved_at,omitempty"`
}

// NotificationStats représente les statistiques de notifications
type NotificationStats struct {
	TotalSent     int       `json:"total_sent"`
	TotalFailed   int       `json:"total_failed"`
	TotalDelivered int      `json:"total_delivered"`
	SuccessRate   float64   `json:"success_rate"`
	ByChannel     map[string]int `json:"by_channel"`
	ByType        map[string]int `json:"by_type"`
	DateRange     DateRange `json:"date_range"`
}

// ChannelPerformance représente les performances d'un canal
type ChannelPerformance struct {
	ChannelID     string    `json:"channel_id"`
	TotalSent     int       `json:"total_sent"`
	TotalFailed   int       `json:"total_failed"`
	SuccessRate   float64   `json:"success_rate"`
	AverageDelay  float64   `json:"average_delay"`
	LastUsed      *time.Time `json:"last_used,omitempty"`
}

// ===== INTEGRATION MANAGER TYPES =====

// Integration représente une intégration externe
type Integration struct {
	ID          string                 `json:"id"`
	Name        string                 `json:"name"`
	Type        IntegrationType        `json:"type"`
	Config      map[string]interface{} `json:"config"`
	Status      IntegrationStatus      `json:"status"`
	Description string                 `json:"description"`
	IsActive    bool                   `json:"is_active"`
	CreatedAt   time.Time              `json:"created_at"`
	UpdatedAt   time.Time              `json:"updated_at"`
	LastSync    *time.Time             `json:"last_sync,omitempty"`
}

// APIEndpoint représente un endpoint d'API
type APIEndpoint struct {
	ID          string                 `json:"id"`
	Name        string                 `json:"name"`
	URL         string                 `json:"url"`
	Method      string                 `json:"method"`
	Headers     map[string]string      `json:"headers,omitempty"`
	Auth        *APIAuth               `json:"auth,omitempty"`
	Timeout     time.Duration          `json:"timeout"`
	RetryCount  int                    `json:"retry_count"`
	IsActive    bool                   `json:"is_active"`
	CreatedAt   time.Time              `json:"created_at"`
	UpdatedAt   time.Time              `json:"updated_at"`
	LastCalled  *time.Time             `json:"last_called,omitempty"`
}

// APIAuth représente l'authentification d'API
type APIAuth struct {
	Type   string                 `json:"type"`
	Config map[string]interface{} `json:"config"`
}

// APIRequest représente une requête d'API
type APIRequest struct {
	Body    interface{}       `json:"body,omitempty"`
	Headers map[string]string `json:"headers,omitempty"`
	Params  map[string]string `json:"params,omitempty"`
}

// APIResponse représente une réponse d'API
type APIResponse struct {
	StatusCode int                    `json:"status_code"`
	Body       interface{}            `json:"body"`
	Headers    map[string]string      `json:"headers"`
	Duration   time.Duration          `json:"duration"`
	Timestamp  time.Time              `json:"timestamp"`
}

// APIStatus représente le statut d'une API
type APIStatus struct {
	IsAvailable   bool          `json:"is_available"`
	LastCheck     time.Time     `json:"last_check"`
	ResponseTime  time.Duration `json:"response_time"`
	ErrorCount    int           `json:"error_count"`
	SuccessCount  int           `json:"success_count"`
	SuccessRate   float64       `json:"success_rate"`
}

// APIConfig représente la configuration d'une API
type APIConfig struct {
	BaseURL     string                 `json:"base_url"`
	Auth        *APIAuth               `json:"auth,omitempty"`
	Headers     map[string]string      `json:"headers,omitempty"`
	Timeout     time.Duration          `json:"timeout"`
	RetryCount  int                    `json:"retry_count"`
	RateLimit   *RateLimit             `json:"rate_limit,omitempty"`
}

// RateLimit représente les limites de taux
type RateLimit struct {
	RequestsPerSecond int           `json:"requests_per_second"`
	BurstSize         int           `json:"burst_size"`
	Period            time.Duration `json:"period"`
}

// SyncJob représente un travail de synchronisation
type SyncJob struct {
	ID            string                 `json:"id"`
	Name          string                 `json:"name"`
	SourceID      string                 `json:"source_id"`
	TargetID      string                 `json:"target_id"`
	Type          SyncType               `json:"type"`
	Schedule      string                 `json:"schedule,omitempty"`
	Config        map[string]interface{} `json:"config"`
	Status        SyncStatus             `json:"status"`
	IsActive      bool                   `json:"is_active"`
	CreatedAt     time.Time              `json:"created_at"`
	UpdatedAt     time.Time              `json:"updated_at"`
	LastRun       *time.Time             `json:"last_run,omitempty"`
	NextRun       *time.Time             `json:"next_run,omitempty"`
}

// SyncStatus représente le statut de synchronisation
type SyncStatus struct {
	Status        SyncState             `json:"status"`
	Progress      float64               `json:"progress"`
	StartedAt     *time.Time            `json:"started_at,omitempty"`
	CompletedAt   *time.Time            `json:"completed_at,omitempty"`
	RecordsTotal  int                   `json:"records_total"`
	RecordsSync   int                   `json:"records_synced"`
	RecordsFailed int                   `json:"records_failed"`
	LastError     string                `json:"last_error,omitempty"`
	Metrics       map[string]interface{} `json:"metrics,omitempty"`
}

// SyncEvent représente un événement de synchronisation
type SyncEvent struct {
	ID        string                 `json:"id"`
	SyncJobID string                 `json:"sync_job_id"`
	Type      SyncEventType          `json:"type"`
	Timestamp time.Time              `json:"timestamp"`
	Data      map[string]interface{} `json:"data,omitempty"`
	Status    string                 `json:"status"`
	Message   string                 `json:"message,omitempty"`
}

// Webhook représente un webhook
type Webhook struct {
	ID          string                 `json:"id"`
	Name        string                 `json:"name"`
	URL         string                 `json:"url"`
	Secret      string                 `json:"secret,omitempty"`
	Events      []string               `json:"events"`
	Headers     map[string]string      `json:"headers,omitempty"`
	IsActive    bool                   `json:"is_active"`
	CreatedAt   time.Time              `json:"created_at"`
	UpdatedAt   time.Time              `json:"updated_at"`
	LastCalled  *time.Time             `json:"last_called,omitempty"`
}

// WebhookLog représente un log de webhook
type WebhookLog struct {
	ID           string    `json:"id"`
	WebhookID    string    `json:"webhook_id"`
	Event        string    `json:"event"`
	Payload      []byte    `json:"payload"`
	Response     string    `json:"response,omitempty"`
	StatusCode   int       `json:"status_code"`
	Duration     time.Duration `json:"duration"`
	Timestamp    time.Time `json:"timestamp"`
	Success      bool      `json:"success"`
	ErrorMessage string    `json:"error_message,omitempty"`
}

// DataTransformation représente une transformation de données
type DataTransformation struct {
	ID          string                 `json:"id"`
	Name        string                 `json:"name"`
	Type        TransformationType     `json:"type"`
	Config      map[string]interface{} `json:"config"`
	Script      string                 `json:"script,omitempty"`
	IsActive    bool                   `json:"is_active"`
	CreatedAt   time.Time              `json:"created_at"`
	UpdatedAt   time.Time              `json:"updated_at"`
}

// DateRange représente une plage de dates
type DateRange struct {
	From time.Time `json:"from"`
	To   time.Time `json:"to"`
}

// ===== ENUMS =====

// EmailPriority représente la priorité d'un email
type EmailPriority string

const (
	EmailPriorityLow    EmailPriority = "low"
	EmailPriorityNormal EmailPriority = "normal"
	EmailPriorityHigh   EmailPriority = "high"
	EmailPriorityUrgent EmailPriority = "urgent"
)

// EmailStatus représente le statut d'un email
type EmailStatus string

const (
	EmailStatusPending   EmailStatus = "pending"
	EmailStatusSending   EmailStatus = "sending"
	EmailStatusSent      EmailStatus = "sent"
	EmailStatusDelivered EmailStatus = "delivered"
	EmailStatusFailed    EmailStatus = "failed"
	EmailStatusBounced   EmailStatus = "bounced"
	EmailStatusOpened    EmailStatus = "opened"
	EmailStatusClicked   EmailStatus = "clicked"
)

// EmailEventType représente le type d'événement d'email
type EmailEventType string

const (
	EmailEventSent      EmailEventType = "sent"
	EmailEventDelivered EmailEventType = "delivered"
	EmailEventOpened    EmailEventType = "opened"
	EmailEventClicked   EmailEventType = "clicked"
	EmailEventBounced   EmailEventType = "bounced"
	EmailEventFailed    EmailEventType = "failed"
)

// QueueState représente l'état de la file d'attente
type QueueState string

const (
	QueueStateActive  QueueState = "active"
	QueueStatePaused  QueueState = "paused"
	QueueStateStopped QueueState = "stopped"
)

// NotificationPriority représente la priorité d'une notification
type NotificationPriority string

const (
	NotificationPriorityLow      NotificationPriority = "low"
	NotificationPriorityNormal   NotificationPriority = "normal"
	NotificationPriorityHigh     NotificationPriority = "high"
	NotificationPriorityCritical NotificationPriority = "critical"
)

// NotificationType représente le type de notification
type NotificationType string

const (
	NotificationTypeInfo    NotificationType = "info"
	NotificationTypeWarning NotificationType = "warning"
	NotificationTypeError   NotificationType = "error"
	NotificationTypeSuccess NotificationType = "success"
	NotificationTypeAlert   NotificationType = "alert"
)

// NotificationStatus représente le statut d'une notification
type NotificationStatus string

const (
	NotificationStatusPending   NotificationStatus = "pending"
	NotificationStatusSending   NotificationStatus = "sending"
	NotificationStatusSent      NotificationStatus = "sent"
	NotificationStatusDelivered NotificationStatus = "delivered"
	NotificationStatusFailed    NotificationStatus = "failed"
)

// ChannelType représente le type de canal
type ChannelType string

const (
	ChannelTypeSlack    ChannelType = "slack"
	ChannelTypeDiscord  ChannelType = "discord"
	ChannelTypeWebhook  ChannelType = "webhook"
	ChannelTypeEmail    ChannelType = "email"
	ChannelTypeSMS      ChannelType = "sms"
	ChannelTypePush     ChannelType = "push"
	ChannelTypeTeams    ChannelType = "teams"
)

// AlertSeverity représente la sévérité d'une alerte
type AlertSeverity string

const (
	AlertSeverityInfo     AlertSeverity = "info"
	AlertSeverityWarning  AlertSeverity = "warning"
	AlertSeverityError    AlertSeverity = "error"
	AlertSeverityCritical AlertSeverity = "critical"
)

// AlertEventType représente le type d'événement d'alerte
type AlertEventType string

const (
	AlertEventTriggered AlertEventType = "triggered"
	AlertEventResolved  AlertEventType = "resolved"
	AlertEventEscalated AlertEventType = "escalated"
)

// IntegrationType représente le type d'intégration
type IntegrationType string

const (
	IntegrationTypeAPI      IntegrationType = "api"
	IntegrationTypeDatabase IntegrationType = "database"
	IntegrationTypeFile     IntegrationType = "file"
	IntegrationTypeWebhook  IntegrationType = "webhook"
	IntegrationTypeQueue    IntegrationType = "queue"
	IntegrationTypeStream   IntegrationType = "stream"
)

// IntegrationStatus représente le statut d'intégration
type IntegrationStatus string

const (
	IntegrationStatusActive    IntegrationStatus = "active"
	IntegrationStatusInactive  IntegrationStatus = "inactive"
	IntegrationStatusError     IntegrationStatus = "error"
	IntegrationStatusSyncing   IntegrationStatus = "syncing"
)

// SyncType représente le type de synchronisation
type SyncType string

const (
	SyncTypeOneWay    SyncType = "one_way"
	SyncTypeTwoWay    SyncType = "two_way"
	SyncTypeBidirect  SyncType = "bidirectional"
	SyncTypeIncremental SyncType = "incremental"
	SyncTypeFull      SyncType = "full"
)

// SyncState représente l'état de synchronisation
type SyncState string

const (
	SyncStateIdle       SyncState = "idle"
	SyncStateRunning    SyncState = "running"
	SyncStateCompleted  SyncState = "completed"
	SyncStateFailed     SyncState = "failed"
	SyncStatePaused     SyncState = "paused"
	SyncStateCancelled  SyncState = "cancelled"
)

// SyncEventType représente le type d'événement de synchronisation
type SyncEventType string

const (
	SyncEventStarted   SyncEventType = "started"
	SyncEventProgress  SyncEventType = "progress"
	SyncEventCompleted SyncEventType = "completed"
	SyncEventFailed    SyncEventType = "failed"
	SyncEventPaused    SyncEventType = "paused"
	SyncEventResumed   SyncEventType = "resumed"
)

// TransformationType représente le type de transformation
type TransformationType string

const (
	TransformationTypeScript TransformationType = "script"
	TransformationTypeMapping TransformationType = "mapping"
	TransformationTypeFilter TransformationType = "filter"
	TransformationTypeAggregate TransformationType = "aggregate"
	TransformationTypeCustom TransformationType = "custom"
)
>>>>>>> 692c0cdc
<|MERGE_RESOLUTION|>--- conflicted
+++ resolved
@@ -39,21 +39,6 @@
 	Tags            map[string]string `json:"tags"`
 	Attributes      map[string]string `json:"attributes,omitempty"`
 	UpdatedAt       time.Time         `json:"updated_at"`
-<<<<<<< HEAD
-	Type            string            `json:"type,omitempty"`
-	Direct          bool              `json:"direct,omitempty"`
-	Required        bool              `json:"required,omitempty"`
-	Source          string            `json:"source,omitempty"`
-	PackageManager  string            `json:"package_manager,omitempty"`
-	CreatedAt       time.Time         `json:"created_at,omitempty"` // Added CreatedAt
-=======
-	// Nouveaux champs requis
-	Type           string `json:"type"`
-	Direct         bool   `json:"direct"`
-	Required       bool   `json:"required"`
-	Source         string `json:"source"`
-	PackageManager string `json:"package_manager"`
->>>>>>> 692c0cdc
 }
 
 // Vulnerability représente une vulnérabilité de sécurité
@@ -99,7 +84,6 @@
 
 // OperationMetrics for monitoring (updated as per plan)
 type OperationMetrics struct {
-<<<<<<< HEAD
 	OperationName string                 `json:"operation_name"`
 	DurationMs    int64                  `json:"duration_ms"`
 	Success       bool                   `json:"success"`
@@ -162,13 +146,6 @@
 	Path         string    `json:"path,omitempty"`
 	Size         int64     `json:"size,omitempty"`
 	Dependencies []string  `json:"dependencies,omitempty"` // List of dependency names/versions
-}
-=======
-	OperationName string        `json:"operation_name"`
-	StartTime     time.Time     `json:"start_time"`
-	Duration      time.Duration `json:"duration"`
-	Status        string        `json:"status"`
-	ErrorMessage  string        `json:"error_message,omitempty"`
 }
 
 // DependencyAnalysis résultat de l'analyse des dépendances
@@ -759,5 +736,4 @@
 	TransformationTypeFilter TransformationType = "filter"
 	TransformationTypeAggregate TransformationType = "aggregate"
 	TransformationTypeCustom TransformationType = "custom"
-)
->>>>>>> 692c0cdc
+)