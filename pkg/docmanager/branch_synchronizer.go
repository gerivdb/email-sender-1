--- conflicted
+++ resolved
@@ -2017,114 +2017,7 @@
 }
 
 // 4.3.1.1.1 Système stratégies pluggables
-// Définition de l’interface ResolutionStrategy et des structures associées
-<<<<<<< HEAD
 // [REMOVED DUPLICATE TYPE DEFINITIONS - These types are defined in conflict_resolver.go]
-=======
-
-type ConflictType string
-
-// ResolutionStrategy définit une stratégie de résolution de conflit
-type ResolutionStrategy interface {
-	Resolve(*DocumentConflict) (*Document, error)
-	CanHandle(ConflictType) bool
-	Priority() int
-}
-
-// ConflictResolver gère la résolution de conflits
-type ConflictResolver struct {
-	strategies      map[ConflictType][]ResolutionStrategy
-	defaultStrategy ResolutionStrategy
-}
->>>>>>> 6f313592
 
 // 4.3.1.2.1 Analyse et classification conflit
-func (cr *ConflictResolver) classifyConflict(conflict *DocumentConflict) ConflictType {
-	// Exemple : classification simple par champ Type
-	return conflict.Type
-}
-
-func (cr *ConflictResolver) assessConflictSeverity(conflict *DocumentConflict) string {
-	// Exemple : retourne la sévérité du conflit
-	if conflict.Severity != "" {
-		return conflict.Severity
-	}
-	return "medium"
-}
-
-func (cr *ConflictResolver) extractConflictMetadata(conflict *DocumentConflict) map[string]interface{} {
-	// Exemple : retourne les métadonnées du conflit
-	return conflict.Details
-<<<<<<< HEAD
-}
-
-// 4.3.1.2.2 Sélection stratégie optimale
-func (cr *ConflictResolver) selectOptimalStrategy(conflictType ConflictType) ResolutionStrategy {
-	strategies := cr.strategies[conflictType]
-	if len(strategies) == 0 {
-		return cr.defaultStrategy
-	}
-	// Tri décroissant par priorité
-	sorted := make([]ResolutionStrategy, len(strategies))
-	copy(sorted, strategies)
-	for i := 0; i < len(sorted)-1; i++ {
-		for j := i + 1; j < len(sorted); j++ {
-			if sorted[j].Priority() > sorted[i].Priority() {
-				sorted[i], sorted[j] = sorted[j], sorted[i]
-			}
-		}
-	}
-	return sorted[0]
-}
-
-// 4.3.1.2.3 Exécution et validation résolution
-func (cr *ConflictResolver) executeAndValidateResolution(selectedStrategy ResolutionStrategy, conflict *DocumentConflict) (*Document, error) {
-	resolvedDoc, err := selectedStrategy.Resolve(conflict)
-	if err != nil {
-		return cr.tryFallbackStrategy(conflict)
-	}
-	if validationErr := cr.validateResolution(resolvedDoc, conflict); validationErr != nil {
-		return nil, validationErr
-	}
-	return resolvedDoc, nil
-}
-
-func (cr *ConflictResolver) tryFallbackStrategy(conflict *DocumentConflict) (*Document, error) {
-	if cr.defaultStrategy != nil {
-		return cr.defaultStrategy.Resolve(conflict)
-	}
-	return nil, fmt.Errorf("No fallback strategy available")
-}
-
-func (cr *ConflictResolver) validateResolution(resolvedDoc *Document, conflict *DocumentConflict) error {
-	// Validation simple : le document ne doit pas être nil
-	if resolvedDoc == nil {
-		return fmt.Errorf("Resolution failed: document is nil")
-	}
-	return nil
-}
-
-// SyncHistoryManager struct — Gestionnaire d’historique des synchronisations documentaires.
-//
-// Rôle :
-//   - Centralise, stocke et indexe l’historique des opérations de synchronisation documentaire.
-//
-// Interfaces principales :
-//   - Utilise SyncHistoryStorage, SyncHistoryIndexer.
-//   - Expose des méthodes de gestion, d’indexation et de récupération d’historique (voir méthodes ci-dessous).
-//
-// Utilisation :
-//   - Permet l’audit, la recherche et le suivi des synchronisations passées.
-//   - Limite le nombre d’entrées via maxEntries.
-//
-// Entrée/Sortie :
-//   - Logs, historiques de synchronisation, rapports d’audit.
-//
-// Exemple :
-//   mgr := SyncHistoryManager{...}
-//   entries := mgr.history
-//
-// Voir aussi : SyncHistoryEntry, SyncHistoryStorage, SyncHistoryIndexer
-=======
-}
->>>>>>> 6f313592
+// [REMOVED DUPLICATE METHODS - These methods are defined in conflict_resolver.go]