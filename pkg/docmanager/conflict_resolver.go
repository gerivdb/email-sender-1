--- conflicted
+++ resolved
@@ -4,12 +4,8 @@
 
 import (
 	"fmt"
-<<<<<<< HEAD
 	"regexp"
-=======
 	"sort"
-	"strings"
->>>>>>> 6f313592
 	"time"
 )
 
@@ -50,14 +46,6 @@
 	Context      map[string]interface{}
 }
 
-// Resolution résultat de résolution de conflit
-type Resolution struct {
-	ResolvedDoc *Document
-	Strategy    string
-	Confidence  float64
-	Metadata    map[string]interface{}
-}
-
 // Document structure de document (simplifiée)
 type Document struct {
 	ID       string
@@ -67,6 +55,14 @@
 	Version  int
 }
 
+// Resolution résultat de résolution de conflit
+type Resolution struct {
+	ResolvedDoc *Document
+	Strategy    string
+	Confidence  float64
+	Metadata    map[string]interface{}
+}
+
 // ConflictResolver - SRP: Résolution de conflits uniquement
 // Adapte strategies pour supporter plusieurs stratégies par type
 // et ajoute la gestion des priorités
@@ -81,28 +77,18 @@
 	resolver := &ConflictResolver{
 		strategies: make(map[ConflictType][]ResolutionStrategy),
 	}
-
-<<<<<<< HEAD
-	// Stratégies par défaut
-	resolver.strategies[ContentConflict] = &ContentMergeStrategy{}
-	resolver.strategies[MetadataConflict] = &MetadataPreferenceStrategy{}
-	resolver.strategies[VersionConflict] = &VersionBasedStrategy{}
-	resolver.strategies[PathConflict] = &PathRenameStrategy{}
-	// Ajout QualityBasedStrategy pour ContentConflict (remplace ou complète)
-	resolver.strategies[ContentConflict] = &QualityBasedStrategy{MinScore: 100}
-	resolver.strategies[MetadataConflict] = &MetadataPreferenceStrategy{}
-	resolver.strategies[VersionConflict] = &VersionBasedStrategy{}
-	resolver.strategies[PathConflict] = &UserPromptStrategy{Prompter: nil}
-=======
 	// Ajoute les stratégies par défaut avec priorités
-	resolver.strategies[ContentConflict] = []ResolutionStrategy{&ContentMergeStrategy{}}
+	resolver.strategies[ContentConflict] = []ResolutionStrategy{
+		&ContentMergeStrategy{},
+		&QualityBasedStrategy{MinScore: 100},
+	}
 	resolver.strategies[MetadataConflict] = []ResolutionStrategy{&MetadataPreferenceStrategy{}}
 	resolver.strategies[VersionConflict] = []ResolutionStrategy{&VersionBasedStrategy{}}
-	resolver.strategies[PathConflict] = []ResolutionStrategy{&PathRenameStrategy{}}
-
->>>>>>> 6f313592
+	resolver.strategies[PathConflict] = []ResolutionStrategy{
+		&PathRenameStrategy{},
+		&UserPromptStrategy{Prompter: nil},
+	}
 	resolver.defaultStrategy = &ManualResolutionStrategy{}
-
 	return resolver
 }
 
@@ -132,7 +118,7 @@
 
 // SetStrategy configure une stratégie pour un type de conflit
 func (cr *ConflictResolver) SetStrategy(conflictType ConflictType, strategy ResolutionStrategy) {
-	cr.strategies[conflictType] = strategy
+	cr.strategies[conflictType] = []ResolutionStrategy{strategy}
 }
 
 // Sélectionne la meilleure stratégie pour un type de conflit donné
@@ -249,282 +235,9 @@
 	return 0
 }
 
-// Ajout : ConflictSeverity, ResolutionStatus, méthodes Detect et Score, et ConflictManager
-
-type ConflictSeverity int
-
-const (
-	Low ConflictSeverity = iota
-	Medium
-	High
-)
-
-type ResolutionStatus int
-
-const (
-	Pending ResolutionStatus = iota
-	Resolved
-	RolledBack
-)
-
-// Extension de l'interface ResolutionStrategy pour Score et Detect
-// (optionnel selon granularisation, mais Score utile pour priorisation)
-type ScoringStrategy interface {
-	Score(conflict *DocumentConflict) float64
-}
-
-type DetectingStrategy interface {
-	Detect() ([]*DocumentConflict, error)
-}
-
-// ConflictManager struct — Orchestrateur de la résolution multi-conflits documentaires.
-//
-// Rôle :
-//   - Centralise la gestion, la détection et la résolution de multiples conflits documentaires.
-//
-// Interfaces principales :
-//   - Utilise ResolutionStrategy, ScoringStrategy, DetectingStrategy.
-//   - Expose des méthodes d’ajout de résolveurs, de détection et de résolution (voir méthodes ci-dessous).
-//
-// Utilisation :
-//   - Permet d’ajouter dynamiquement des stratégies de résolution.
-//   - Orchestration de la détection et de la résolution sur plusieurs stratégies.
-//
-// Entrée/Sortie :
-//   - Documents en conflit, stratégies appliquées, logs de résolution.
-//
-// Exemple :
-//   mgr := ConflictManager{...}
-//   mgr.AddResolver(myStrategy)
-//   conflicts, _ := mgr.DetectAll()
-//
-// Voir aussi : ResolutionStrategy, ScoringStrategy, DetectingStrategy
-type ConflictManager struct {
-	Resolvers []ResolutionStrategy
-}
-
-func (cm *ConflictManager) AddResolver(r ResolutionStrategy) {
-	cm.Resolvers = append(cm.Resolvers, r)
-}
-
-func (cm *ConflictManager) DetectAll() ([]*DocumentConflict, error) {
-	var all []*DocumentConflict
-	for _, r := range cm.Resolvers {
-		if d, ok := r.(DetectingStrategy); ok {
-			conflicts, err := d.Detect()
-			if err != nil {
-				return nil, err
-			}
-			all = append(all, conflicts...)
-		}
-	}
-	return all, nil
-}
-
-func (cm *ConflictManager) ResolveAll() ([]*Resolution, error) {
-	conflicts, err := cm.DetectAll()
-	if err != nil {
-		return nil, err
-	}
-	var resolutions []*Resolution
-	for _, c := range conflicts {
-		var best ResolutionStrategy
-		var bestScore float64
-		for _, r := range cm.Resolvers {
-			if s, ok := r.(ScoringStrategy); ok {
-				score := s.Score(c)
-				if best == nil || score > bestScore {
-					best = r
-					bestScore = score
-				}
-			}
-		}
-		if best == nil {
-			best = cm.Resolvers[0]
-		}
-		res, err := best.Resolve(c)
-		if err != nil {
-			return nil, err
-		}
-		resolutions = append(resolutions, res)
-	}
-	return resolutions, nil
-}
-
-// Implémentation granularisée : interface et struct ConflictResolverImpl
-
-type ConflictResolverImpl struct {
-	strategies      map[ConflictType]ResolutionStrategy
-	defaultStrategy ResolutionStrategy
-}
-
-func NewConflictResolverImpl() *ConflictResolverImpl {
-	return &ConflictResolverImpl{
-		strategies:      make(map[ConflictType]ResolutionStrategy),
-		defaultStrategy: &ManualResolutionStrategy{},
-	}
-}
-
-func (cr *ConflictResolverImpl) Detect() ([]*DocumentConflict, error) {
-	// Détection des conflits selon les stratégies enregistrées (exemple simplifié)
-	return []*DocumentConflict{}, nil
-}
-
-func (cr *ConflictResolverImpl) Resolve(conflict *DocumentConflict) (*Resolution, error) {
-	strategy, exists := cr.strategies[conflict.Type]
-	if !exists {
-		strategy = cr.defaultStrategy
-	}
-	return strategy.Resolve(conflict)
-}
-
-func (cr *ConflictResolverImpl) Score(conflict *DocumentConflict) float64 {
-	// Calcul du score de criticité (exemple simplifié)
-	return 1.0
-}
-
-// TODO: Implémenter la gestion précise de la durée d’implémentation (Durée: 10 min)
-// TODO: Ajouter un script ou une documentation pour les commandes build/test
-// TODO: Ajouter des hooks ou scripts pour go vet, go test, golangci-lint
-// TODO: Préparer un script ou une fonction de rollback (git checkout ...)
-// TODO: Ajouter des validations automatiques pour chaque étape
-
-// Interface contrat
-
-type ConflictResolverInterface interface {
-	Detect() ([]*DocumentConflict, error)
-	Resolve(conflict *DocumentConflict) (*Resolution, error)
-	Score(conflict *DocumentConflict) float64
-}
-
-// 3.6.1.4 Structure Conflict avec champs Type, Severity, Participants, Metadata
-type Conflict struct {
-	Type         ConflictTypeEnum
-	Severity     ConflictSeverity
-	Participants []string
-	Metadata     map[string]interface{}
-}
-
-// 3.6.1.5 Structure Resolution avec Status, Strategy, AppliedAt, Rollback
-type ResolutionGranular struct {
-	Status    ResolutionStatus
-	Strategy  string
-	AppliedAt time.Time
-	Rollback  func() error
-}
-
-// 3.6.1.8 Validation avec go vet et golangci-lint : OK (voir scripts build_and_test.ps1)
-
-<<<<<<< HEAD
-// LastModifiedWins Strategy
-// Compare les timestamps de modification et préserve les métadonnées du perdant
-
-type LastModifiedWins struct{}
-
-type TimestampedDocument struct {
-	Doc          *Document
-	LastModified time.Time
-}
-
-func (lmw *LastModifiedWins) Resolve(conflict *DocumentConflict) (*Resolution, error) {
-	// On suppose que les métadonnées contiennent les timestamps
-	versionA := TimestampedDocument{Doc: conflict.LocalDoc}
-	versionB := TimestampedDocument{Doc: conflict.RemoteDoc}
-	if tA, ok := conflict.LocalDoc.Metadata["LastModified"].(time.Time); ok {
-		versionA.LastModified = tA
-	}
-	if tB, ok := conflict.RemoteDoc.Metadata["LastModified"].(time.Time); ok {
-		versionB.LastModified = tB
-	}
-	var winner, loser *Document
-	if versionA.LastModified.After(versionB.LastModified) {
-		winner, loser = versionA.Doc, versionB.Doc
-	} else {
-		winner, loser = versionB.Doc, versionA.Doc
-	}
-	// Fusionner les métadonnées du perdant
-	winner.Metadata = mergeMetadata(winner.Metadata, loser.Metadata)
-	return &Resolution{
-		ResolvedDoc: winner,
-		Strategy:    "last_modified_wins",
-		Confidence:  1.0,
-		Metadata:    map[string]interface{}{"winner": winner.ID, "loser": loser.ID},
-	}, nil
-}
-
-func mergeMetadata(metaA, metaB map[string]interface{}) map[string]interface{} {
-	merged := make(map[string]interface{})
-	for k, v := range metaA {
-		merged[k] = v
-	}
-	for k, v := range metaB {
-		if _, exists := merged[k]; !exists {
-			merged[k] = v
-		}
-	}
-	// Préserver tags, auteurs, historique si présents
-	for _, key := range []string{"tags", "authors", "history"} {
-		if v, ok := metaA[key]; ok {
-			merged[key] = v
-		}
-		if v, ok := metaB[key]; ok {
-			merged[key] = v
-		}
-	}
-	return merged
-}
-
-// QualityBasedStrategy : sélectionne la meilleure version selon un score qualité multi-critères
-// Critères : longueur, structure (headers, sections), liens, images, etc.
+// QualityBasedStrategy sélectionne selon un score qualité
 type QualityBasedStrategy struct {
-	MinScore float64 // seuil minimal pour accepter une version
-}
-
-// calculateQualityScore calcule un score qualité pour un document
-func calculateQualityScore(doc *Document) float64 {
-	if doc == nil || len(doc.Content) == 0 {
-		return 0
-	}
-	text := string(doc.Content)
-	wordCount := float64(len(splitWords(text)))
-	structureScore := 0.0
-	linkScore := 0.0
-	imageScore := 0.0
-
-	// Structure : headers (ex: Markdown #, ##, etc.)
-	headers := countHeaders(text)
-	if headers > 0 {
-		structureScore += float64(headers) * 2
-	}
-	// Liens (http, https)
-	links := countLinks(text)
-	if links > 0 {
-		linkScore += float64(links) * 1.5
-	}
-	// Images (ex: ![...](...))
-	images := countImages(text)
-	if images > 0 {
-		imageScore += float64(images) * 2
-	}
-	// Score global : pondération simple
-	return wordCount + structureScore + linkScore + imageScore
-}
-
-func splitWords(text string) []string {
-	// Sépare sur espaces, ponctuation simple
-	return regexp.MustCompile(`\w+`).FindAllString(text, -1)
-}
-
-func countHeaders(text string) int {
-	return len(regexp.MustCompile(`(?m)^#{1,6} `).FindAllString(text, -1))
-}
-
-func countLinks(text string) int {
-	return len(regexp.MustCompile(`https?://\S+`).FindAllString(text, -1))
-}
-
-func countImages(text string) int {
-	return len(regexp.MustCompile(`!\[.*?\]\(.*?\)`).FindAllString(text, -1))
+	MinScore float64
 }
 
 func (qbs *QualityBasedStrategy) Resolve(conflict *DocumentConflict) (*Resolution, error) {
@@ -552,9 +265,14 @@
 		Metadata:    map[string]interface{}{ "winner": winner.ID, "loser": loser.ID, "scoreA": scoreA, "scoreB": scoreB },
 	}, nil
 }
-
-// UserPromptStrategy : demande à l’utilisateur de choisir la version à conserver en cas d’ambiguïté
-// Utilise une interface UserPrompter pour l’abstraction (testable/mockable)
+func (qbs *QualityBasedStrategy) CanHandle(conflictType ConflictType) bool {
+	return conflictType == ContentConflict
+}
+func (qbs *QualityBasedStrategy) Priority() int {
+	return 9
+}
+
+// UserPromptStrategy demande à l'utilisateur
 type UserPrompter interface {
 	PromptUser(conflict *DocumentConflict) (choice string, err error)
 }
@@ -587,9 +305,57 @@
 		Metadata:    map[string]interface{}{ "winner": winner.ID, "loser": loser.ID, "choice": choice },
 	}, nil
 }
-
-// AutoMergeStrategy : tente une fusion automatique, rollback si échec
-// Fusionne le contenu si possible, sinon rollback (retourne erreur ou version manuelle)
+func (ups *UserPromptStrategy) CanHandle(conflictType ConflictType) bool {
+	return conflictType == PathConflict
+}
+func (ups *UserPromptStrategy) Priority() int {
+	return 4
+}
+
+// mergeMetadata fusionne les métadonnées de deux documents en préservant les clés de A et complétant avec celles de B
+func mergeMetadata(metaA, metaB map[string]interface{}) map[string]interface{} {
+	merged := make(map[string]interface{})
+	for k, v := range metaA {
+		merged[k] = v
+	}
+	for k, v := range metaB {
+		if _, exists := merged[k]; !exists {
+			merged[k] = v
+		}
+	}
+	return merged
+}
+
+// calculateQualityScore calcule un score qualité
+func calculateQualityScore(doc *Document) float64 {
+	if doc == nil || len(doc.Content) == 0 {
+		return 0
+	}
+	text := string(doc.Content)
+	wordCount := float64(len(splitWords(text)))
+	structureScore := float64(countHeaders(text)) * 2
+	linkScore := float64(countLinks(text)) * 1.5
+	imageScore := float64(countImages(text)) * 2
+	return wordCount + structureScore + linkScore + imageScore
+}
+
+func splitWords(text string) []string {
+	return regexp.MustCompile(`\w+`).FindAllString(text, -1)
+}
+
+func countHeaders(text string) int {
+	return len(regexp.MustCompile(`(?m)^#{1,6} `).FindAllString(text, -1))
+}
+
+func countLinks(text string) int {
+	return len(regexp.MustCompile(`https?://\S+`).FindAllString(text, -1))
+}
+
+func countImages(text string) int {
+	return len(regexp.MustCompile(`!\[.*?\]\(.*?\)`).FindAllString(text, -1))
+}
+
+// AutoMergeStrategy tente une fusion automatique
 type AutoMergeStrategy struct{}
 
 func (ams *AutoMergeStrategy) Resolve(conflict *DocumentConflict) (*Resolution, error) {
@@ -602,17 +368,19 @@
 			Metadata:    map[string]interface{}{ "merged": true },
 		}, nil
 	}
-	// Rollback : impossible de fusionner automatiquement
 	return (&ManualResolutionStrategy{}).Resolve(conflict)
 }
-
-// tryAutoMerge : exemple simplifié de fusion automatique (concatène si pas de conflit sur les lignes)
+func (ams *AutoMergeStrategy) CanHandle(conflictType ConflictType) bool {
+	return conflictType == ContentConflict
+}
+func (ams *AutoMergeStrategy) Priority() int {
+	return 11
+}
+
 func tryAutoMerge(docA, docB *Document) (*Document, bool) {
 	if string(docA.Content) == string(docB.Content) {
-		// Pas de conflit, contenu identique
 		return docA, true
 	}
-	// Exemple : si les contenus n’ont pas de lignes en commun, on concatène
 	linesA := splitLines(string(docA.Content))
 	linesB := splitLines(string(docB.Content))
 	lineSet := make(map[string]struct{})
@@ -621,11 +389,9 @@
 	}
 	for _, l := range linesB {
 		if _, exists := lineSet[l]; exists {
-			// Conflit détecté, pas de fusion auto
 			return nil, false
 		}
 	}
-	// Pas de lignes en commun, on concatène
 	merged := &Document{
 		ID:       docA.ID + "+" + docB.ID,
 		Content:  []byte(string(docA.Content) + "\n" + string(docB.Content)),
@@ -637,234 +403,6 @@
 
 func splitLines(text string) []string {
 	return regexp.MustCompile(`\r?\n`).Split(text, -1)
-=======
-// Analyse et classification de conflit
-func (cr *ConflictResolver) classifyConflict(conflict *DocumentConflict) ConflictType {
-	// Classification simple basée sur les champs du conflit
-	if conflict.LocalDoc != nil && conflict.RemoteDoc != nil {
-		if string(conflict.LocalDoc.Content) != string(conflict.RemoteDoc.Content) {
-			return ContentConflict
-		}
-		if conflict.LocalDoc.Version != conflict.RemoteDoc.Version {
-			return VersionConflict
-		}
-		if conflict.LocalDoc.Path != conflict.RemoteDoc.Path {
-			return PathConflict
-		}
-		// Ajoute d'autres règles si besoin
-	}
-	return MetadataConflict // fallback
-}
-
-func (cr *ConflictResolver) assessConflictSeverity(conflict *DocumentConflict) ConflictSeverity {
-	// Exemple : plus la différence de version est grande, plus la sévérité est haute
-	if conflict.LocalDoc != nil && conflict.RemoteDoc != nil {
-		delta := conflict.LocalDoc.Version - conflict.RemoteDoc.Version
-		if delta < 0 {
-			delta = -delta
-		}
-		if delta > 5 {
-			return 2 // élevé
-		} else if delta > 1 {
-			return 1 // moyen
-		}
-	}
-	return 0 // faible
-}
-
-func (cr *ConflictResolver) extractConflictMetadata(conflict *DocumentConflict) map[string]interface{} {
-	meta := map[string]interface{}{
-		"local_id":   conflict.LocalDoc.ID,
-		"remote_id":  conflict.RemoteDoc.ID,
-		"type":       conflict.Type,
-		"timestamp":  conflict.ConflictedAt,
-	}
-	return meta
-}
-
-// Exécution et validation de la résolution
-func (cr *ConflictResolver) executeAndValidateResolution(selectedStrategy ResolutionStrategy, conflict *DocumentConflict) (*Resolution, error) {
-	resolvedDoc, err := selectedStrategy.Resolve(conflict)
-	if err != nil {
-		return cr.tryFallbackStrategy(conflict)
-	}
-	validationErr := cr.validateResolution(resolvedDoc, conflict)
-	if validationErr != nil {
-		return nil, validationErr
-	}
-	return resolvedDoc, nil
-}
-
-// Fallback automatique si la stratégie échoue
-func (cr *ConflictResolver) tryFallbackStrategy(conflict *DocumentConflict) (*Resolution, error) {
-	if cr.defaultStrategy == nil {
-		return nil, fmt.Errorf("no fallback strategy available")
-	}
-	return cr.defaultStrategy.Resolve(conflict)
-}
-
-// Validation de la résolution (exemple : document non nil et ID cohérent)
-func (cr *ConflictResolver) validateResolution(res *Resolution, conflict *DocumentConflict) error {
-	if res == nil || res.ResolvedDoc == nil {
-		return fmt.Errorf("resolution failed: no document produced")
-	}
-	if res.ResolvedDoc.ID != conflict.LocalDoc.ID {
-		return fmt.Errorf("resolution failed: ID mismatch")
-	}
-	return nil
-}
-
-// LastModifiedWins : stratégie basée sur le timestamp de modification
-
-type LastModifiedWins struct{}
-
-func (lmw *LastModifiedWins) Resolve(conflict *DocumentConflict) (*Resolution, error) {
-	if conflict.LocalDoc == nil || conflict.RemoteDoc == nil {
-		return nil, fmt.Errorf("missing document(s)")
-	}
-	// On suppose que Metadata["last_modified"] contient un time.Time ou string RFC3339
-	getTime := func(meta map[string]interface{}) time.Time {
-		if meta == nil {
-			return time.Time{}
-		}
-		if t, ok := meta["last_modified"].(time.Time); ok {
-			return t
-		}
-		if s, ok := meta["last_modified"].(string); ok {
-			parsed, err := time.Parse(time.RFC3339Nano, s)
-			if err == nil {
-				return parsed
-			}
-		}
-		return time.Time{}
-	}
-	lt := getTime(conflict.LocalDoc.Metadata)
-	rt := getTime(conflict.RemoteDoc.Metadata)
-	if lt.After(rt) {
-		return &Resolution{
-			ResolvedDoc: conflict.LocalDoc,
-			Strategy:    "last_modified_wins",
-			Confidence:  1.0,
-			Metadata:    map[string]interface{}{"winner": "local", "lt": lt, "rt": rt},
-		}, nil
-	} else if rt.After(lt) {
-		return &Resolution{
-			ResolvedDoc: conflict.RemoteDoc,
-			Strategy:    "last_modified_wins",
-			Confidence:  1.0,
-			Metadata:    map[string]interface{}{"winner": "remote", "lt": lt, "rt": rt},
-		}, nil
-	}
-	// Égalité stricte
-	return &Resolution{
-		ResolvedDoc: conflict.LocalDoc,
-		Strategy:    "last_modified_wins",
-		Confidence:  0.5,
-		Metadata:    map[string]interface{}{"winner": "equal", "lt": lt, "rt": rt},
-	}, nil
-}
-
-// Calcule un score de qualité multi-critères pour un document
-func calculateQualityScore(doc *Document) float64 {
-	if doc == nil {
-		return 0
-	}
-	lengthScore := float64(len(doc.Content)) / 1000.0
-	structureScore := analyzeMarkdownStructure(string(doc.Content))
-	linkScore := validateAllLinks(string(doc.Content))
-	// Grammaire : simplifié (présence de points, majuscules)
-	grammarScore := 0.0
-	if strings.Contains(string(doc.Content), ".") {
-		grammarScore += 0.5
-	}
-	if strings.ContainsAny(string(doc.Content), "ABCDEFGHIJKLMNOPQRSTUVWXYZ") {
-		grammarScore += 0.5
-	}
-	// Images : présence de ![](
-	imageScore := 0.0
-	if strings.Contains(string(doc.Content), "![](") {
-		imageScore = 1.0
-	}
-	return lengthScore + structureScore + linkScore + grammarScore + imageScore
-}
-
-func analyzeMarkdownStructure(content string) float64 {
-	headers := strings.Count(content, "#")
-	lists := strings.Count(content, "-")
-	if headers+lists == 0 {
-		return 0
-	}
-	return float64(headers+lists) / 10.0
-}
-
-func validateAllLinks(content string) float64 {
-	links := strings.Count(content, "[")
-	if links == 0 {
-		return 0
-	}
-	return float64(links) / 10.0
-}
-
-// Fusionne les métadonnées en préservant les informations importantes
-func mergeMetadata(metaA, metaB map[string]interface{}) map[string]interface{} {
-	result := make(map[string]interface{})
-	for k, v := range metaA {
-		result[k] = v
-	}
-	for k, v := range metaB {
-		if _, exists := result[k]; !exists {
-			result[k] = v
-		}
-	}
-	// Préserver explicitement certains champs
-	for _, key := range []string{"tags", "authors", "history"} {
-		if v, ok := metaA[key]; ok {
-			result[key] = v
-		}
-		if v, ok := metaB[key]; ok {
-			result[key] = v
-		}
-	}
-	return result
-}
-
-// Sélectionne la version optimale selon le score de qualité
-func selectOptimalVersionByQuality(a, b *Document, minScore float64, fallback func() *Document) *Document {
-	scoreA := calculateQualityScore(a)
-	scoreB := calculateQualityScore(b)
-	if scoreA >= minScore && scoreA > scoreB {
-		return a
-	}
-	if scoreB >= minScore && scoreB > scoreA {
-		return b
-	}
-	if fallback != nil {
-		return fallback()
-	}
-	return nil
-}
-
-// UserPrompt : demande à l'utilisateur (stub, à compléter avec UI ou CLI)
-func (cr *ConflictResolver) userPrompt(conflict *DocumentConflict) (*Resolution, error) {
-	// Ici, on simule une interaction utilisateur
-	return nil, fmt.Errorf("user prompt not implemented")
-}
-
-// AutoMerge : fusion automatique intelligente (stub)
-func (cr *ConflictResolver) autoMerge(a, b *Document) (*Document, error) {
-	// Fusionne le contenu, les métadonnées, etc. (à spécialiser selon le contexte)
-	if a == nil || b == nil {
-		return nil, fmt.Errorf("missing document(s)")
-	}
-	merged := &Document{
-		ID:       a.ID,
-		Path:     a.Path,
-		Content:  append(a.Content, b.Content...),
-		Metadata: mergeMetadata(a.Metadata, b.Metadata),
-		Version:  max(a.Version, b.Version),
-	}
-	return merged, nil
->>>>>>> 6f313592
 }
 
 func max(a, b int) int {
