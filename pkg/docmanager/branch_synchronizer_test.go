--- conflicted
+++ resolved
@@ -3,12 +3,9 @@
 package docmanager
 
 import (
-<<<<<<< HEAD
-	"strings"
-=======
 	"fmt"
 	"os"
->>>>>>> 1b1a42a3
+	"strings"
 	"testing"
 	"time"
 	"runtime"
@@ -442,7 +439,6 @@
 	}
 }
 
-<<<<<<< HEAD
 // Test du cache status branches (4.2.1.1.3)
 func TestBranchStatusCache(t *testing.T) {
 	bs := NewBranchSynchronizer()
@@ -513,7 +509,9 @@
 		if !(strings.HasSuffix(f, ".md") || strings.HasSuffix(f, ".txt") || strings.HasSuffix(f, ".adoc")) {
 			t.Errorf("Fichier %s n'a pas une extension documentaire attendue", f)
 		}
-=======
+	}
+}
+
 // LogMemoryUsage affiche la consommation mémoire courante (pour profiling)
 func LogMemoryUsage() {
 	var m runtime.MemStats
@@ -771,6 +769,5 @@
 	meta := cr.extractConflictMetadata(conflict)
 	if meta["file"] != "README.md" {
 		t.Errorf("Méta attendue 'README.md', obtenue '%v'", meta["file"])
->>>>>>> 1b1a42a3
 	}
 }